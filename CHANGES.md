# Changelog

Table of new and noteworthy changes:

| Since  | Description                                                                                                             |
| ------ | ----------------------------------------------------------------------------------------------------------------------- |
| 0.1.17 | __New Release__                                                                                                         |
| 0.1.17 | Released a new version of the `Eruption Profile Switcher` GNOME Shell extension; please be sure to update!              |
| 0.1.17 | Add a new daemon that monitors the system for certain events and acts upon them                                         |
| 0.1.17 | Add highly experimental support for the ROCCAT Kova Aimo                                                                |
<<<<<<< HEAD
| 0.1.17 | First beginnings of a GTK+ based GUI for Eruption                                                                       |
=======
| 0.1.17 | Support changing the master brightness via the dial knob on the keyboard                                                |
>>>>>>> 9c6a2ef3
| 0.1.16 | __New Release__                                                                                                         |
| 0.1.16 | Released a new version of the `Eruption Profile Switcher` GNOME Shell extension; please be sure to update!              |
| 0.1.16 | Add support for ROCCAT Kone Pure Ultra LED                                                                              |
| 0.1.16 | Add a new companion tool `eruption-debug-tool` that may be used to debug USB HID devices                                |
| 0.1.16 | Revert to previous version of the Lua script `shockwave.lua` but with an updated neighbor selection algorithm           |
| 0.1.16 | Added a new Lua script `halo.lua` that shows a rainbow colored animated halo when a key has been pressed                |
| 0.1.15 | __New Release__                                                                                                         |
| 0.1.15 | Released a new version of the `Eruption Profile Switcher` GNOME Shell extension; please be sure to update!              |
| 0.1.15 | Improved robustness of device initialization code                                                                       |
| 0.1.15 | Stopped original key events from leaking through on macro invocations                                                   |
| 0.1.15 | Repaired broken key repetition functionality (on Linux virtual terminals)                                               |
| 0.1.15 | Allow Lua VMs to load additional Lua extension modules at runtime                                                       |
| 0.1.15 | Added support for the new `Network FX` protocol - please see [NETFX.md](./NETFX.md) for further information             |
| 0.1.15 | Added a new Lua script `netfx.lua` implementing the Network FX server                                                   |
| 0.1.15 | Added a new Profile `netfx.profile` that makes use of `netfx.lua`                                                       |
| 0.1.15 | Added a new companion tool `eruption-netfx`, that implements the `Network FX` reference client                          |
| 0.1.15 | Lowered CPU load and power consumption in the spectrum analyzer code                                                    |
| 0.1.14 | __New Release__                                                                                                         |
| 0.1.14 | Improved the spectrum analyzer                                                                                          |
| 0.1.13 | __New Release__                                                                                                         |
| 0.1.13 | Fixed a bug with suspend/resume. Eruption will now be restarted after system wakes up from suspend                      |
| 0.1.13 | Fixed multiple bugs in color handling code that artificially limited the usable color-space                             |
| 0.1.13 | Added the "Hamming" window function to the spectrum analyzer                                                            |
| 0.1.13 | Added a few new profiles based on new Lua scripts: "Color swirls - {Perlin, Turbulence, Voronoi}" and "Flight - Perlin" |
| 0.1.13 | Reduced CPU usage further by approximately 1-2%, when under load (4 Lua VMs @24 fps)                                    |
| 0.1.13 | Reduced CPU usage further, to now be around 0.5% - 1.3%, when idle (no frame generation updates)                        |
| 0.1.12 | Switched from `lua 5.4` to `luajit` (still using `mlua`), to mitigate SIGBUS issues and to improve performance          |
| 0.1.13 | Improve the `eruptionctl` CLI utility                                                                                   |
| 0.1.13 | Fix multiple bugs in the sensors.rs module that surfaced in sysmon.lua                                                  |
| 0.1.13 | Crash the daemon with abort() on a critical error, instead of just deadlocking                                          |
| 0.1.13 | Improved the main loop, use async constructs                                                                            |
| 0.1.12 | __New Release__                                                                                                         |
| 0.1.12 | Switched from `rlua` to `mlua` (now using Lua version 5.4)                                                              |
| 0.1.12 | Beginnings of the CLI tool `eruptionctl`                                                                                |
| 0.1.12 | Added Lua effect-script: wave.lua                                                                                       |
| 0.1.12 | AFK effect: Assign a .profile to show, when the user is AFK (Away From Keyboard)                                        |
| 0.1.12 | __Start of this changelog__                                                                                             |<|MERGE_RESOLUTION|>--- conflicted
+++ resolved
@@ -8,11 +8,8 @@
 | 0.1.17 | Released a new version of the `Eruption Profile Switcher` GNOME Shell extension; please be sure to update!              |
 | 0.1.17 | Add a new daemon that monitors the system for certain events and acts upon them                                         |
 | 0.1.17 | Add highly experimental support for the ROCCAT Kova Aimo                                                                |
-<<<<<<< HEAD
 | 0.1.17 | First beginnings of a GTK+ based GUI for Eruption                                                                       |
-=======
 | 0.1.17 | Support changing the master brightness via the dial knob on the keyboard                                                |
->>>>>>> 9c6a2ef3
 | 0.1.16 | __New Release__                                                                                                         |
 | 0.1.16 | Released a new version of the `Eruption Profile Switcher` GNOME Shell extension; please be sure to update!              |
 | 0.1.16 | Add support for ROCCAT Kone Pure Ultra LED                                                                              |
