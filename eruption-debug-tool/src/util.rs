/*
    This file is part of Eruption.

    Eruption is free software: you can redistribute it and/or modify
    it under the terms of the GNU General Public License as published by
    the Free Software Foundation, either version 3 of the License, or
    (at your option) any later version.

    Eruption is distributed in the hope that it will be useful,
    but WITHOUT ANY WARRANTY; without even the implied warranty of
    MERCHANTABILITY or FITNESS FOR A PARTICULAR PURPOSE.  See the
    GNU General Public License for more details.

    You should have received a copy of the GNU General Public License
    along with Eruption.  If not, see <http://www.gnu.org/licenses/>.
*/

use colored::*;
use serde::{Deserialize, Serialize};
use std::{collections::HashMap, fmt, fs};
use std::{num::ParseIntError, path::Path};

type Result<T> = std::result::Result<T, eyre::Error>;

pub struct HexSlice<'a>(pub &'a [u8]);

impl<'a> HexSlice<'a> {
    pub fn new<T>(data: &'a T) -> HexSlice<'a>
    where
        T: ?Sized + AsRef<[u8]> + 'a,
    {
        HexSlice(data.as_ref())
    }
}

impl fmt::Display for HexSlice<'_> {
    fn fmt(&self, f: &mut fmt::Formatter<'_>) -> fmt::Result {
        for byte in self.0 {
            write!(f, "0x{:02x}, ", byte)?;
        }
        Ok(())
    }
}

#[derive(Serialize, Deserialize, Debug)]
pub struct DeviceState {
    pub serial: String,
    pub device_name: String,
    pub data: HashMap<u8, Vec<u8>>,
}

impl DeviceState {
    pub fn new(serial: &str, device_name: &str) -> Self {
        DeviceState {
            serial: serial.to_string(),
            device_name: device_name.to_string(),
            data: HashMap::new(),
        }
    }
}

pub fn load_data_from_file<P: AsRef<Path>>(path: &P) -> Result<Vec<DeviceState>> {
    let data = match fs::read_to_string(&path.as_ref()) {
        Ok(data) => data,
        Err(_e) => "[]".to_string(),
    };

    let result: Vec<DeviceState> = serde_json::from_str(&data)?;

    Ok(result)
}

pub fn save_data_to_file<P: AsRef<Path>>(path: &P, data: &[DeviceState]) -> Result<()> {
    let data = serde_json::to_string(&data)?;
    fs::write(&path.as_ref(), &data)?;

    Ok(())
}

pub fn print_diff(current_state: &DeviceState, data: &[DeviceState]) {
    for state in data.iter().rev() {
        if current_state.serial == state.serial && current_state.device_name == state.device_name {
            for ds in state.data.iter() {
                if !current_state.data.contains_key(ds.0) {
                    // report is missing from current_state
                    println!(
                        "{}: {}\n",
                        format!("0x{:02x}", ds.0).to_string().red(),
                        format!("{}", HexSlice(ds.1)).red()
                    );
                }
            }

            for ds in current_state.data.iter() {
                if !state.data.contains_key(ds.0) {
                    // report is completely new
                    println!(
                        "{}: {}\n",
                        format!("0x{:02x}", ds.0).to_string().green(),
                        format!("{}", HexSlice(ds.1)).green()
                    );
                } else {
                    // not new, check for differences...
                    let mut diff = vec![];

                    let stored_data = state.data.get(ds.0).unwrap();
                    for (index, current_val) in ds.1.iter().enumerate() {
                        if let Some(stored_val) = stored_data.get(index) {
                            if current_val != stored_val {
                                diff.push(index);
                            }
                        } else {
                            diff.push(index);
                        }
                    }

                    // print differences
                    if !diff.is_empty() {
                        println!("Changed bytes: {:?}", diff);

                        print!("{}: [", format!("0x{:02x}", ds.0).bold().on_green());
                        for (index, current_val) in ds.1.iter().enumerate() {
                            if diff.iter().any(|e| *e == index) {
                                print!(
                                    "{}=>{}, ",
                                    format!("0x{:02x}", stored_data[index]).bold().on_red(),
                                    format!("0x{:02x}", current_val).bold().on_green()
                                );
                            } else {
                                print!("0x{:02x}, ", current_val);
                            }
                        }
                        println!("]\n");
                    }
                }
            }

            break;
        }
    }
}

pub fn parse_report_id(src: &str) -> std::result::Result<u8, ParseIntError> {
    if src.starts_with("0x") {
        u8::from_str_radix(&src[2..], 16)
    } else {
        u8::from_str_radix(src, 10)
    }
}

pub fn parse_hex_vec(src: &str) -> Result<Vec<u8>> {
    let mut result = vec![];

    let src = src.trim_matches('[').trim_end_matches(']');

    for e in src.split(",") {
        let e = e.trim();

<<<<<<< HEAD
        if !e.is_empty() && e.chars().nth(0).unwrap() != ']' {
            let val = if e.starts_with("0x") {
                u8::from_str_radix(&e[2..], 16)
=======
        if !e.is_empty() && !e.starts_with(']') {
            let val = if let Some(stripped) = e.strip_prefix("0x") {
                u8::from_str_radix(stripped, 16)
>>>>>>> 19bc3d22
            } else {
                u8::from_str_radix(e, 10)
            }?;

            result.push(val);
        }
    }

    Ok(result)
}<|MERGE_RESOLUTION|>--- conflicted
+++ resolved
@@ -156,15 +156,9 @@
     for e in src.split(",") {
         let e = e.trim();
 
-<<<<<<< HEAD
         if !e.is_empty() && e.chars().nth(0).unwrap() != ']' {
             let val = if e.starts_with("0x") {
                 u8::from_str_radix(&e[2..], 16)
-=======
-        if !e.is_empty() && !e.starts_with(']') {
-            let val = if let Some(stripped) = e.strip_prefix("0x") {
-                u8::from_str_radix(stripped, 16)
->>>>>>> 19bc3d22
             } else {
                 u8::from_str_radix(e, 10)
             }?;
